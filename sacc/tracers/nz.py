--- conflicted
+++ resolved
@@ -147,13 +147,9 @@
         The qp.ensemble in questions
     """
 
-<<<<<<< HEAD
     storage_type = ONE_OBJECT_MULTIPLE_TABLES
 
-    def __init__(self, name, ens, z=None, **kwargs):
-=======
     def __init__(self, name, ens, z=None, nz=None, **kwargs):
->>>>>>> 7b218670
         """
         Create a tracer corresponding to a distribution in redshift n(z),
         for example of galaxies.
@@ -183,18 +179,13 @@
         super().__init__(name, **kwargs)
         self.ensemble = ens
         if z is None:
-            ens_meta = ens.metadata
+            ens_meta = ens.metadata()
             if 'bins' in list(ens_meta.keys()):
                 z = ens_meta['bins'][0]
         self.z = z
         if z is None:
             self.nz = None
         else:
-<<<<<<< HEAD
-            self.nz = np.mean(ens.pdf(self.z),axis=0)
-        
-    def to_tables(self):
-=======
             if nz is not None:
                 if len(nz) != len(z):
                     raise ValueError("nz must have the same length as z")
@@ -203,9 +194,7 @@
                 nz = np.atleast_2d(ens.pdf(z))
                 self.nz = np.mean(nz, axis=0)
 
-    @classmethod
-    def to_tables(cls, instance_list):
->>>>>>> 7b218670
+    def to_tables(self):
         """Convert a list of NZTracers to a list of astropy tables
 
         This is used when saving data to a file.
@@ -221,7 +210,6 @@
         tables: list
             List of astropy tables
         """
-<<<<<<< HEAD
         from tables_io.convUtils import convertToApTables
 
         tables = {}
@@ -250,54 +238,6 @@
         if ancil_table:
             ancil_table.meta['SACCQTTY'] = self.quantity
 
-=======
-        tables = []
-
-        for tracer in instance_list:
-            if tracer.z is not None:
-                names = ['z', 'nz']
-                cols = [tracer.z, tracer.nz]
-                fid_table = Table(data=cols, names=names)
-                fid_table.meta['SACCTYPE'] = 'tracer'
-                fid_table.meta['SACCCLSS'] = cls.tracer_type
-                fid_table.meta['SACCNAME'] = tracer.name
-                fid_table.meta['SACCQTTY'] = tracer.quantity
-                fid_table.meta['EXTNAME'] = f'tracer:{cls.tracer_type}:{tracer.name}:fid'
-
-            table_dict = tracer.ensemble.build_tables()
-            data_table = convert_to_astropy_table(table_dict['data'])
-            meta_table = convert_to_astropy_table(table_dict['meta'])
-            if 'ancil' in table_dict:
-                ancil_table = convert_to_astropy_table(table_dict['ancil'])
-            else:
-                ancil_table = None
-            meta_table.meta['SACCTYPE'] = 'tracer'
-            meta_table.meta['SACCCLSS'] = cls.tracer_type
-            meta_table.meta['SACCNAME'] = tracer.name
-            meta_table.meta['SACCQTTY'] = tracer.quantity
-            meta_table.meta['EXTNAME'] = f'tracer:{cls.tracer_type}:{tracer.name}:meta'
-
-            data_table.meta['SACCTYPE'] = 'tracer'
-            data_table.meta['SACCCLSS'] = cls.tracer_type
-            data_table.meta['SACCNAME'] = tracer.name
-            data_table.meta['SACCQTTY'] = tracer.quantity
-            data_table.meta['EXTNAME'] = f'tracer:{cls.tracer_type}:{tracer.name}:data'
-
-            for kk, vv in tracer.metadata.items():
-                meta_table.meta['META_'+kk] = vv
-            tables.append(data_table)
-            tables.append(meta_table)
-            if tracer.z is not None:
-                tables.append(fid_table)
-            if ancil_table is not None:
-                ancil_table.meta['SACCTYPE'] = 'tracer'
-                ancil_table.meta['SACCCLSS'] = cls.tracer_type
-                ancil_table.meta['SACCNAME'] = tracer.name
-                ancil_table.meta['SACCQTTY'] = tracer.quantity
-                ancil_table.meta['EXTNAME'] = f'tracer:{cls.tracer_type}:{tracer.name}:ancil'
-
-                tables.append(ancil_table)
->>>>>>> 7b218670
         return tables
 
     @classmethod
