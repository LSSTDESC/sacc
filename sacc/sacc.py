--- conflicted
+++ resolved
@@ -1035,12 +1035,9 @@
         if cov is not None:
             s.add_covariance(cov)
 
-<<<<<<< HEAD
         for uncertainty in objs.get('traceruncertainty', {}).values():
             s.add_tracer_uncertainty_object(uncertainty)
 
-=======
->>>>>>> ddc3c4be
         return s
 
 
