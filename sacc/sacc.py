import copy
import warnings
import os
from io import BytesIO

import numpy as np
from astropy.io import fits
from astropy.table import Table

from .tracers import BaseTracer
from .windows import BaseWindow, BandpowerWindow
from .covariance import BaseCovariance, concatenate_covariances
from .utils import unique_list
from .data_types import standard_types, DataPoint


class Sacc:
    """
    A class containing a selection of LSST summary statistic measurements,
    their covariance, and the metadata necessary to compute theoretical
    predictions for them.
    """

    def __init__(self):
        """
        Create an empty data  set ready to be built up
        """
        self.data = []
        self.tracers = {}
        self.covariance = None
        self.metadata = {}

    def __len__(self):
        """
        Return the number of data points in the data set.

        Returns
        -------
        n: int
            The number of data points
        """
        return len(self.data)

    def copy(self):
        """
        Create a copy of the data set with no data shared with the original.
        You can safely modify the copy without it affecting the original.

        Returns
        -------
        S: Sacc instance
            A new instance of the data set.
        """
        return copy.deepcopy(self)

    def to_canonical_order(self):
        """
        Re-order the data set in-place to a standard ordering.
        """

        # Define the ordering to be used
        # We need a key function that will return the
        # object that python's default sorted function will use.
        def order_key(row):
            # Put data types in the order in allowed_types.
            # If not present then just use the hash of the data type.
            if row.data_type in standard_types:
                dt = standard_types.index(row.data_type)
            else:
                dt = hash(row.data_type)
            # If known, order by ell or theta.
            # Otherwise just use whatever we have.
            if 'ell' in row.tags:
                return (dt, row.tracers, row.tags['ell'])
            elif 'theta' in row.tags:
                return (dt, row.tracers, row.tags['theta'])
            else:
                return (dt, row.tracers, 0.0)
        # This from
        # https://stackoverflow.com/questions/6422700/how-to-get-indices-of-a-sorted-array-in-python
        indices = [i[0] for i in sorted(enumerate(self.data),
                                        key=lambda x:order_key(x[1]))]

        # Assign the new order.
        self.reorder(indices)

    def reorder(self, indices):
        """
        Re-order the data set in-place according to the indices passed in.

        If not all indices are included in the input then the data set will
        be cut down.

        Parameters
        ----------
        indices: integer list or array
            Indices for the re-ordered data
        """
        self.data = [self.data[i] for i in indices]

        if self.has_covariance():
            self.covariance = self.covariance.keeping_indices(indices)

    #
    # Builder methods for building up Sacc data from scratch in memory
    #

    def add_tracer(self, tracer_type, name,
                   *args, **kwargs):
        """
        Add a new tracer

        Parameters
        ----------
        tracer_type: str
            A string corresponding to one of the known tracer types,
            or 'misc' to use a new tracer with no parameters.
            e.g. "NZ" for n(z) tracers

        name: str
            A name for the tracer

        *args:
            Additional arguments to pass to the tracer constructor.
            These depend on the type of the tracer.  For n(z) tracers
            these should be z and nz arrays

        **kwargs:
            Additional keyword arguments to pass to the tracer constructor.
            These depend on the type of the tracer.  There are no
            kwargs for n(z) tracers

        Returns
        -------
        None

        """
        tracer = BaseTracer.make(tracer_type, name,
                                 *args, **kwargs)
        self.add_tracer_object(tracer)

    def add_tracer_object(self, tracer):
        """
        Add a pre-constructed BaseTracer instance to this data set.
        If you just have, for example the z and n(z) data then
        use the add_tracer method instead.

        Parameters
        ----------
        tracer: Tracer instance
            The tracer object to add to the data set
        """
        self.tracers[tracer.name] = tracer

    def add_data_point(self, data_type, tracers, value,
                       tracers_later=False, **tags):
        """
        Add a data point to the set.

        Parameters
        ----------
        data_type: str

        tracers: tuple of str
            Strings corresponding to zero or more of the tracers
            in the data set. These should either be already set up
            using the add_tracer method, or you could set
            tracers_later=True if you want to add them later.
            e.g. for 2pt measurements the tracers are the names of
            the two n(z) samples.

        value: float
            A single value for the data point

        tracers_later: bool
            If True, do not complain if the tracers are not know
            already.

        **tags:
            Tags to apply to this data point.
            Tags can be any arbitrary metadata that you might want later,
            For 2pt data the tag would include an angle theta or ell.

        Returns
        -------
        None
        """
        if self.has_covariance():
            raise ValueError("You cannot add a data point after "
                             "setting the covariance")
        tracers = tuple(tracers)
        for tracer in tracers:
            if (tracer not in self.tracers) and (not tracers_later):
                raise ValueError(f"Tracer named '{tracer}' is not in the "
                                 "known list of tracers. "
                                 "Either put it in before adding data "
                                 "points or set tracers_later=True")
        d = DataPoint(data_type, tracers, value, **tags)
        self.data.append(d)

    def add_covariance(self, covariance):
        """
        Once you have finished adding data points, add a covariance
        for the entire set.

        Parameters
        ----------
        covariance: array or list
            2x2 numpy array containing the covariance of the added data points
            OR a list of blocks

        Returns
        -------
        None
        """
        if isinstance(covariance, BaseCovariance):
            cov = covariance
        else:
            cov = BaseCovariance.make(covariance)

        expected_size = len(self)
        if not cov.size == expected_size:
            raise ValueError("Covariance has the wrong size. "
                             f"Should be {expected_size} but is {cov.size}")

        self.covariance = cov

    def has_covariance(self):
        """ Return whether or not this data set has a covariance attached to it

        Returns
        -------
        bool
            Whether or not a covariance has been added to this data
        """
        return self.covariance is not None

    def _indices_to_bool(self, indices):
        # Convert an array of indices into a boolean True mask
        if indices.dtype not in [np.int8, np.int16, np.int32, np.int64]:
            raise ValueError(f"Wrong indices type ({indices.dtype}) - "
                             "expected integers or boolean")
        m = np.zeros(len(self), dtype=bool)
        for i in indices:
            m[i] = True
        return m

    def keep_indices(self, indices):
        """
        Select data points, keeping only values where the mask is True or
        an index is included in it.

        You can use Sacc.remove_indices to do the opposite operation,
        keeping points where the mask is False.

        You use the Sacc.keep_selection method to find indices and apply
        this method automatically, or the Sacc.indices method to manually
        select indices.

        Parameters
        ----------
        indices: array or list
            Mask must be either a boolean array or a list/array of integer
            indices to remove. If boolean then True means to keep a data
            point and False means to cut it if integers then values
            indicate data points to keep.
        """
        indices = np.array(indices)

        # Convert integer masks to booleans
        if indices.dtype != bool:
            indices = self._indices_to_bool(indices)

        self.data = [d for i, d in enumerate(self.data) if indices[i]]
        if self.has_covariance():
            self.covariance = self.covariance.keeping_indices(indices)

    def remove_indices(self, indices):
        """
        Remove data points, getting rid of points where the mask is True
        or an index is included in it.

        You can use Sacc.keep_indices to do the opposite operation,
        keeping points where the mask is True.

        You use the Sacc.remove_selection method to find indices and
        apply this method automatically, or the Sacc.indices method to
        manually select indices.

        Parameters
        ----------
        indices: array or list
            Mask must be either a boolean array or a list/array of
            integer indices to remove. If boolean then True means
            to cut data point and False means to keep it if integers
            then values indicate data points to cut out
        """
        indices = np.array(indices)

        # Convert integer masks to booleans
        if indices.dtype != np.bool:
            indices = self._indices_to_bool(indices)

        # Get the mask method to do the actual work
        self.keep_indices(~indices)

    def indices(self, data_type=None, tracers=None, warn_empty=True, **select):
        """
        Find the indices of all points matching the given selection criteria.

        Parameters
        ----------
        data_type: str
            Select only data points which are of this data type.
            If None (the default) then match any data types

        tracers: tuple
            Select only data points which match this tracer combination.
            If None (the default) then match any tracer combinations.

        **select:
            Select only data points with tag names and values matching
            all values provided in this kwargs option.
            You can also use the syntax name__lt=value or
            name__gt=value in the selection to select points
            less or greater than a threshold

        Returns
        indices: array
            Array of integer indices of matching data points

        """
        indices = []
        if tracers is not None:
            tracers = tuple(tracers)

        # Look through all data points we have
        for i, d in enumerate(self.data):
            # Skip things with the wrong type or tracer
            if not ((tracers is None) or (d.tracers == tracers)):
                continue
            if not ((data_type is None or d.data_type == data_type)):
                continue
            # Remove any objects that don't match the required tags,
            # including the fact that we can specify tag__lt and tag__gt
            # in order to remove/accept ranges
            ok = True
            for name, val in select.items():
                if name.endswith("__lt"):
                    name = name[:-4]
                    if not d.get_tag(name) < val:
                        ok = False
                        break
                elif name.endswith("__gt"):
                    name = name[:-4]
                    if not d.get_tag(name) > val:
                        ok = False
                        break
                else:
                    if not d.get_tag(name) == val:
                        ok = False
                        break
            # Record this index
            if ok:
                indices.append(i)
        if len(indices) == 0 and warn_empty:
            if tracers is None:
                warnings.warn("Empty index selected")
            else:
                warnings.warn("Empty index selected - maybe you "
                              "should check the tracer order?")
        return np.array(indices, dtype=int)

    def remove_selection(self, data_type=None, tracers=None,
                         warn_empty=True, **select):
        """
        Remove data points, getting rid of points matching the given criteria.

        You can use Sacc.keep_selection to do the opposite operation, keeping
        points where the criteria are matched.

        You can manually remove points using the Sacc.indices and
        Sacc.remove_indices methods.

        Parameters
        ----------
        data_type: str
            Select only data points which are of this data type.
            If None (the default) then match any data types

        tracers: tuple
            Select only data points which match this tracer combination.
            If None (the default) then match any tracer combinations.

        **select:
            Select only data points with tag names and values matching
            all values provided in this kwargs option.
            You can also use the syntax name__lt=value or
            name__gt=value in the selection to select points
            less or greater than a threshold
        """

        indices = self.indices(data_type=data_type, tracers=tracers,
                               warn_empty=warn_empty, **select)
        self.remove_indices(indices)

    def keep_selection(self, data_type=None, tracers=None,
                       warn_empty=True, **select):
        """
        Remove data points, keeping only points matching the given criteria.

        You can use Sacc.remove_selection to do the opposite operation,
        keeping points where the criteria are not matched.

        You can manually remove points using the Sacc.indices and
        Sacc.keep_indices methods.

        Parameters
        ----------
        data_type: str
            Select only data points which are of this data type.
            If None (the default) then match any data types

        tracers: tuple
            Select only data points which match this tracer combination.
            If None (the default) then match any tracer combinations.

        **select:
            Select only data points with tag names and values matching
            all values provided in this kwargs option.
            You can also use the syntax name__lt=value or
            name__gt=value in the selection to select points
            less or greater than a threshold
        """
        indices = self.indices(data_type=data_type, tracers=tracers,
                               warn_empty=warn_empty, **select)
        self.keep_indices(indices)

    def _get_tags_by_index(self, tags, indices):
        """
        Get the value of a one or more named tags for (a subset of) the data.

        Parameters
        ----------

        tags: list of str
            Tags to look up on the selected data

        indices: list or array
            Indices of data points

        Returns
        -------
        values: list of lists
            For each input tag, a corresponding list of the value of that
            tag for given selection, in the order the matching data points
            were added.


        """
        indices = set(indices)
        values = [[d.get_tag(tag)
                   for i, d in enumerate(self.data) if i in indices]
                  for tag in tags]
        return values

    def get_tags(self, tags, data_type=None, tracers=None, **select):
        """
        Get the value of a one or more named tags for (a subset of) the data.

        Parameters
        ----------

        tags: list of str
            Tags to look up on the selected data

        data_type: str
            Select only data points which are of this data type.
            If None (the default) then match any data types

        tracers: tuple
            Select only data points which match this tracer combination.
            If None (the default) then match any tracer combinations.

        **select:
            Select only data points with tag names and values matching
            all values provided in this kwargs option.
            You can also use the syntax name__lt=value or
            name__gt=value in the selection to select points
            less or greater than a threshold

        Returns
        -------
        values: list of lists
            For each input tag, a corresponding list of the value of
            that tag for given selection, in the order the matching
            data points were added.
        """
        indices = self.indices(data_type=data_type,
                               tracers=tracers, **select)
        return self._get_tags_by_index(tags, indices)

    def get_tag(self, tag, data_type=None, tracers=None, **select):
        """
        Get the value of a one tag for (a subset of) the data.

        Parameters
        ----------
        tag: str
            Tag to look up on the selected data

        data_type: str
            Select only data points which are of this data type.
            If None (the default) then match any data types

        tracers: tuple
            Select only data points which match this tracer combination.
            If None (the default) then match any tracer combinations.

        **select:
            Select only data points with tag names and values matching
            all values provided in this kwargs option.
            You can also use the syntax name__lt=value or
            name__gt=value in the selection to select points
            less or greater than a threshold

        Returns
        -------
        values: list
            A list of the value of the tag for given selection,
            in the order the matching data points were added.
        """
        return self.get_tags([tag], data_type=data_type,
                             tracers=tracers, **select)[0]

    def get_data_points(self, data_type=None, tracers=None, **select):
        """
        Get data point objects for a subset of the data

        Parameters
        ----------
        data_type: str
            Select only data points which are of this data type.
            If None (the default) then match any data types

        tracers: tuple
            Select only data points which match this tracer combination.
            If None (the default) then match any tracer combinations.

        **select:
            Select only data points with tag names and values matching
            all values provided in this kwargs option.
            You can also use the syntax name__lt=value or
            name__gt=value in the selection to select points
            less or greater than a threshold

        Returns
        -------
        values: list
            A list of the data point objects for the selection,
            in the order they were added.
        """
        indices = self.indices(data_type=data_type, tracers=tracers, **select)
        return [self.data[i] for i in indices]

    def get_mean(self, data_type=None, tracers=None, **select):
        """
        Get mean values for each data point matching the criteria.

        Parameters
        ----------

        data_type: str
            Select only data points which are of this data type.
            If None (the default) then match any data types

        tracers: tuple
            Select only data points which match this tracer combination.
            If None (the default) then match any tracer combinations.

        **select:
            Select only data points with tag names and values matching
            all values provided in this kwargs option.
            You can also use the syntax name__lt=value or
            name__gt=value in the selection to select points
            less or greater than a threshold

        Returns
        -------
        values: list
            The mean values for each matching data point,
            in the order they were added.

        """
        indices = self.indices(data_type=data_type, tracers=tracers, **select)
        return self.mean[indices]

    def get_data_types(self):
        """
        Get a list of the different data types stored in the Sacc

        Returns
        --------
        data_types: list of strings
            A list of the string data types in the data set
        """
        return unique_list(d.data_type for d in self.data)

    def get_tracer(self, name):
        """
        Get the tracer object with the given name

        Parameters
        -----------
        name: str
            A string name of a tracer

        Returns
        -------
        tracer: BaseTracer object
            The object corresponding to the name.
        """
        return self.tracers[name]

    def get_tracer_combinations(self, data_type=None):
        """
        Find all the tracer combinations (e.g. tomographic bin pairs)
        for the given data type

        Parameters
        -----------
        data_type: str
            A string name of the data type to find

        Returns
        -------
        combinations: list of tuples of strings
            A list of all the tracer combinations found
            in any data point.  No specific ordering.
        """
        indices = self.indices(data_type=data_type)
        return unique_list(self.data[i].tracers for i in indices)

<<<<<<< HEAD
    def remove_tracer(self, name):
        """
        Remove the tracer object and its associated data points
=======
    def rename_tracer(self, name, new_name):
        """
        Get the tracer object with the given name
>>>>>>> f14fca70

        Parameters
        -----------
        name: str
<<<<<<< HEAD
            A string name of a tracer

        """
        for trs in self.get_tracer_combinations():
            if (name in trs[0]) or (name in trs[1]):
                self.remove_selection(tracers=trs)

        del self.tracers[name]
=======
            A string name of a tracer to be changed the name
        new_name: str
            A string with the new name of the tracer

        """

        tr = self.tracers.pop(name)
        tr.name = new_name
        self.tracers[new_name] = tr

        for d in self.data:
            new_trs = []
            for tri in d.tracers:
                if tri == name:
                    tri = new_name

                new_trs.append(tri)

            d.tracers = tuple(new_trs)
>>>>>>> f14fca70

    @property
    def mean(self):
        """
        Get the vector of mean values for the entire data set.

        Returns
        -------
        mean: array
            numpy array with all the mean values in the data set
        """
        return np.array([d.value for d in self.data])

    @mean.setter
    def mean(self, mu):
        """
        Set the vector of mean values for the entire data set.

        Parameters
        -----------

        mu: array
            Replace the mean values of all the data points.
        """
        if not len(mu) == len(self.data):
            raise ValueError("Tried to set mean with thing of length {}"
                             " but data is length {}".format(len(mu),
                                                             len(self.data)))
        for m, d in zip(mu, self.data):
            d.value = m

    def _make_window_tables(self):
        # Convert any window objects in the data set to tables,
        # and record a mapping from those objects to table references
        # This could easily be extended to other types
        all_windows = unique_list(d.get_tag('window') for d in self.data)
        window_ids = {w: id(w) for w in all_windows}
        tables = BaseWindow.to_tables(all_windows)
        return tables, window_ids

    def save_fits(self, filename, overwrite=False):
        """
        Save this data set to a FITS format Sacc file.

        Parameters
        ----------
        filename: str
            Destination FITS file name

        overwrite: bool
            If False (the default), raise an error if the file already exists
            If True, overwrite the file silently.
        """

        # Since we don't want to re-order the file as a side effect
        # we first make a copy of ourself and re-order that.
        S = self.copy()
        S.to_canonical_order()

        # Tables for the windows
        tables, window_ids = S._make_window_tables()
        lookup = {'window': window_ids}

        # Tables for the tracers
        tables += BaseTracer.to_tables(S.tracers.values())

        # Tables for the data sets
        for dt in S.get_data_types():
            data = S.get_data_points(dt)
            table = DataPoint.to_table(data, lookup)
            # Could move this inside to_table?
            table.meta['SACCTYPE'] = 'data'
            table.meta['SACCNAME'] = dt
            table.meta['EXTNAME'] = f'data:{dt}'
            tables.append(table)

        # Create the actual fits object
        hdr = fits.Header()

        # save any global metadata in the header.
        # We save the keys and values as separate header cards,
        # because otherwise the keys are all forced to upper case
        hdr['NMETA'] = len(S.metadata)
        for i, (k, v) in enumerate(S.metadata.items()):
            hdr[f'KEY{i}'] = k
            hdr[f'VAL{i}'] = v
        hdus = [fits.PrimaryHDU(header=hdr)] + \
               [fits.table_to_hdu(table) for table in tables]

        # Covariance, if needed.
        # All the other data elements become astropy tables first,
        # But covariances are a bit more complicated and dense, so we
        # allow them to convert straight to
        if S.covariance is not None:
            hdus.append(S.covariance.to_hdu())

        # Make and save the final FITS data
        hdu_list = fits.HDUList(hdus)

        # The astropy writeto shows very poor performance
        # when writing lots of small metadata strings on
        # the NERSC Lustre file system.  So we write to
        # a buffer first and then save that.

        # First we have to manually check for overwritten files
        # We raise the same error as astropy
        if os.path.exists(filename) and not overwrite:
            raise OSError(f"File {filename} already exists and overwrite=False")

        # Create the buffer and write the data to it
        buf = BytesIO()
        hdu_list.writeto(buf)

        # Rewind and read the binary data we just wrote
        buf.seek(0)
        output_data = buf.read()

        # Write the binary data to the target file
        with open(filename, "wb") as f:
            f.write(output_data)

    @classmethod
    def load_fits(cls, filename):
        """
        Load a Sacc data set from a FITS file.

        Don't try to make these FITS files yourself - use the tools
        provided in this package to make and save them.

        Parameters
        ----------
        filename: str
            A FITS format sacc file
        """
        hdu_list = fits.open(filename, "readonly")

        # Split the HDU's into the different sacc types
        tracer_tables = [Table.read(hdu)
                         for hdu in hdu_list
                         if hdu.header.get('SACCTYPE') == 'tracer']
        window_tables = [Table.read(hdu)
                         for hdu in hdu_list
                         if hdu.header.get('SACCTYPE') == 'window']
        data_tables = [Table.read(hdu) for hdu in hdu_list
                       if hdu.header.get('SACCTYPE') == 'data']
        cov = [hdu for hdu in hdu_list if hdu.header.get('SACCTYPE') == 'cov']

        # Pull out the classes for these components.
        tracers = BaseTracer.from_tables(tracer_tables)
        windows = BaseWindow.from_tables(window_tables)

        # The lookup table is used to convert from ID numbers to
        # Window objects.
        lookup = {'window': windows}

        # Collect together all the data points from the different sections
        data = []
        for table in data_tables:
            data += DataPoint.from_table(table, lookup)

        # Finally, take all the pieces that we have collected
        # and add them all into this data set.
        S = cls()
        for tracer in tracers.values():
            S.add_tracer_object(tracer)

        # Add the data points manually instead of using the API, since we
        # have already constructed them.
        for d in data:
            S.data.append(d)

        # Assume there is only a single covariance extension,
        # if there are any
        if cov:
            S.add_covariance(BaseCovariance.from_hdu(cov[0]))

        # Load metadata from the primary heaer
        header = hdu_list[0].header

        # Load each key,value pair in turn.
        # This will work for normal scalar data types;
        # arrays etc. will need some thought.
        n_meta = header['NMETA']
        for i in range(n_meta):
            k = header[f'KEY{i}']
            v = header[f'VAL{i}']
            S.metadata[k] = v

        hdu_list.close()

        return S

    #
    # Methods below here are helper functions for specific types of data.
    # We can add more of them as it becomes clear what people need.
    #
    #

    def _get_2pt(self, data_type, tracer1, tracer2, return_cov,
                 angle_name, return_ind=False):
        # Internal helper method for get_ell_cl and get_theta_xi
        ind = self.indices(data_type, (tracer1, tracer2))

        mu = np.array(self.mean[ind])
        angle = np.array(self._get_tags_by_index([angle_name], ind)[0])

        if return_cov:
            if not self.has_covariance():
                raise ValueError("This sacc data does not have "
                                 "a covariance attached")
            cov_block = self.covariance.get_block(ind)
            if return_ind:
                return angle, mu, cov_block, ind
            else:
                return angle, mu, cov_block
        else:
            if return_ind:
                return angle, mu, ind
            else:
                return angle, mu

    def get_bandpower_windows(self, indices):
        """
        Returns bandpower window functoins for a given set of datapoints.
        All datapoints must share the same bandpower window.

        Parameters
        ----------
        indices: array
            indices of the data points you want windows for

        Returns
        -------
        windows: BandpowerWindow object containing the bandpower window
            functions for these indices.
        """
        ws = unique_list(self.data[i].tags.get('window') for i in indices)
        if len(ws) != 1:
            raise ValueError("You have asked for window functions, "
                             "however, the points you have selected "
                             "have different windows associated to them."
                             "Please narrow down your selection (specify "
                             "tracers and data type) or get windows "
                             "later.")
        ws = ws[0]
        if not isinstance(ws, BandpowerWindow):
            warnings.warn("No bandpower windows associated to these data")
            return None
        else:
            w_inds = np.array(self._get_tags_by_index(['window_ind'],
                                                      indices)[0])
            return ws.get_section(w_inds)

    def get_ell_cl(self, data_type, tracer1, tracer2,
                   return_cov=False, return_ind=False):
        """
        Helper method to extract the ell and C_ell values for a specific
        data type (e.g. 'shear_ee' and pair of tomographic bins)

        Parameters
        ----------
        data_type: str
            Which C_ell type to extract

        tracer1: str
            The name of the first tracer, for example a tomographic bin name

        tracer2: str
            The name of the second tracer

        return_cov: bool
            If True, also return the block of the covariance
            corresponding to these points.  Default=False

        return_ind: bool
            If True, also return the datapoint indices. Default=False

        Returns
        -------
        ell: array
            Ell values for this tracer pair
        mu: array
            Mean values for this tracer pair
        cov_block: 2D array
            (Only if return_cov=True) The block of the covariance for
            these points
        indices: array
            (Only if return_ind=True) datapoint indices.
        """
        return self._get_2pt(data_type, tracer1, tracer2, return_cov,
                             'ell', return_ind)

    def get_theta_xi(self, data_type, tracer1, tracer2,
                     return_cov=False, return_ind=False):
        """
        Helper method to extract the theta and correlation function
        values for a specific data type (e.g. 'shear_xi' and pair of
        tomographic bins).

        Parameters
        ----------

        data_type: str
            Which type of xi to extract

        tracer1: str
            The name of the first tracer, for example a tomographic bin name

        tracer2: str
            The name of the second tracer

        return_cov: bool
            If True, also return the block of the covariance
            corresponding to these points.  Default=False

        return_ind: bool
            If True, also return the datapoint indices. Default=False

        Returns
        -------
        ell: array
            Ell values for this tracer pair

        mu: array
            Mean values for this tracer pair

        cov_block: 2D array
            (Only if return_cov=True) The block of the covariance for
            these points
        indices: array
            (Only if return_ind=True) datapoint indices.
        """
        return self._get_2pt(data_type, tracer1, tracer2, return_cov,
                             'theta', return_ind)

    def _add_2pt(self, data_type, tracer1, tracer2, x, tag_val, tag_name,
                 window, tracers_later, tag_extra=None, tag_extra_name=None):
        """
        Internal method for adding 2pt data points.
        Copes with multiple values for the parameters
        """
        # single data point case
        if np.isscalar(tag_val):
            t = {tag_name: float(tag_val)}
            if tag_extra_name is not None:
                t[tag_extra_name] = tag_extra
            if window is not None:
                t['window'] = window
            self.add_data_point(data_type, (tracer1, tracer2), x,
                                tracers_later=tracers_later, **t)
            return
        # multiple ell/theta values but same bin
        elif np.isscalar(tracer1):
            n1 = len(x)
            n2 = len(tag_val)
            if tag_extra_name is None:
                tag_extra = np.zeros(n1)
                n3 = n1
            else:
                n3 = len(tag_extra)
            if not (n1 == n2 == n3):
                raise ValueError("Length of inputs do not match in"
                                 f"added 2pt data ({n1},{n2},{n3})")
            if window is None:
                for tag_i, x_i, te_i in zip(tag_val, x, tag_extra):
                    self._add_2pt(data_type, tracer1, tracer2, x_i,
                                  tag_i, tag_name, window,
                                  tracers_later, te_i, tag_extra_name)
            else:
                for tag_i, x_i, w_i, te_i in zip(tag_val, x,
                                                 window, tag_extra):
                    self._add_2pt(data_type, tracer1, tracer2, x_i,
                                  tag_i, tag_name, w_i,
                                  tracers_later, te_i, tag_extra_name)
        # multiple bin values
        elif np.isscalar(data_type):
            n1 = len(x)
            n2 = len(tag_val)
            n3 = len(tracer1)
            n4 = len(tracer2)
            if tag_extra_name is None:
                tag_extra = np.zeros(n1)
                n5 = n1
            else:
                n5 = len(tag_extra)
            if not (n1 == n2 == n3 == n4 == n5):
                raise ValueError("Length of inputs do not match in "
                                 f"added 2pt data ({n1},{n2},{n3},{n4},{n5})")
            if window is None:
                for b1, b2, tag_i, x_i, te_i in zip(tracer1, tracer2, tag_val,
                                                    x, tag_extra):
                    self._add_2pt(data_type, b1, b2, x_i, tag_i, tag_name,
                                  window, tracers_later, te_i, tag_extra_name)
            else:
                for b1, b2, tag_i, x_i, w_i, te_i in zip(tracer1,
                                                         tracer2,
                                                         tag_val,
                                                         x,
                                                         window,
                                                         tag_extra):
                    self._add_2pt(data_type, b1, x_i, tag_i, tag_name,
                                  w_i, tracers_later, te_i, tag_extra_name)
        # multiple data point values
        else:
            n1 = len(x)
            n2 = len(tag_val)
            n3 = len(tracer1)
            n4 = len(tracer2)
            n5 = len(data_type)
            if tag_extra_name is None:
                tag_extra = np.zeros(n1)
                n6 = n1
            else:
                n6 = len(tag_extra)
            if not (n1 == n2 == n3 == n4 == n5 == n6):
                raise ValueError("Length of inputs do not match in added "
                                 f"2pt data ({n1},{n2},{n3},{n4},{n5},{n6})")
            if window is None:
                for d, b1, b2, tag_i, x_i, te_i in zip(data_type,
                                                       tracer1,
                                                       tracer2,
                                                       tag_val,
                                                       x,
                                                       tag_extra):
                    self._add_2pt(d, b1, b2, x_i, tag_i, tag_name,
                                  window, tracers_later,
                                  te_i, tag_extra_name)
            else:
                for d, b1, b2, tag_i, x_i, w_i, te_i in zip(data_type,
                                                            tracer1,
                                                            tracer2,
                                                            tag_val,
                                                            x,
                                                            window,
                                                            tag_extra):
                    self._add_2pt(d, b1, b2, x_i, tag_i, tag_name,
                                  w_i, tracers_later,
                                  te_i, tag_extra_name)

    def add_ell_cl(self, data_type, tracer1, tracer2, ell, x,
                   window=None, tracers_later=False):
        """
        Add a series of 2pt Fourier space data points, either
        individually or as a group.

        Parameters
        ----------
        data_type: str or array/list of str
            Which type C_ell to add

        tracer1: str or array/list of str
            The name(s) of the first tracer, for example a tomographic bin name

        tracer2: str or array/list of str
            The name(s) of the second tracer

        ell: int or array/list of int/float
            The ell values for these data points

        x: float or array/list of float
            The C_ell values for these data points

        window: Window instance
            Optional window object describing the window function
            of the data point.

        tracers_later: bool
            Optional.  If False (the default), complain if n(z) tracers have
            not yet been defined. Otherwise, suppress this warning

        Returns
        -------
        None

        """
        if isinstance(window, BandpowerWindow):
            if len(ell) != window.nv:
                raise ValueError("Input bandpowers are misshapen")
            tag_extra = range(window.nv)
            tag_extra_name = "window_ind"
            window_use = [window for i in range(window.nv)]
        else:
            tag_extra = None
            tag_extra_name = None
            window_use = window

        self._add_2pt(data_type, tracer1, tracer2, x, ell, 'ell',
                      window_use, tracers_later,
                      tag_extra, tag_extra_name)

    def add_theta_xi(self, data_type, tracer1, tracer2, theta, x,
                     window=None, tracers_later=False):
        """
        Add a series of 2pt real space data points, either
        individually or as a group.

        Parameters
        ----------
        data_type: str or array/list of str
            Which xi type to extract

        tracer1: str or array/list of str
            The name(s) of the first tracer, for example a tomographic bin name

        tracer2: str or array/list of str
            The name(s) of the second tracer

        theta: float or array/list of int
            The ell values for these data points

        x: float or array/list of float
            The C_ell values for these data points

        window: Window instance
            Optional window object describing the window function
            of the data point.

        tracers_later: bool
            Optional.  If False (the default), complain if n(z) tracers have
            not yet been defined. Otherwise, suppress this warning

        Returns
        -------
        None

        """
        self._add_2pt(data_type, tracer1, tracer2, x, theta, 'theta',
                      window, tracers_later)


def concatenate_data_sets(*data_sets, labels=None, same_tracers=None):
    """Combine multiple sacc data sets together into one.

    In case of two tracers or metadata items with the same name,
    you can use the labels option to pass in a list of strings to append
    to all the names.

    The Covariance will be combined into either a BlockDiagonal covariance or
    a Diagonal covariance, depending on the inputs.  Either all inputs should
    have a covariance attached or none of them.

    Parameters
    ----------
    *data_sets: Sacc objects
        The data sets to combined

    labels: List[str]
        Optional list of strings to append to tracer and metadata names, in
        case of a clash.

    same_tracers: List[str]
        Optional list of tracers that are assumed to be the same in the
        different data_sets but with no correlation between the data points
        involving them. Only the first occurance of each tracer will be added
        to the combined data set.

    Returns
    -------
    output: Sacc object
        The combined data set.

    """
    # Early return of an empty data set object
    if len(data_sets) == 0:
        return Sacc()

    # check for wrong number of labels
    if labels is not None:
        if len(labels) != len(data_sets):
            raise ValueError("Wrong number of labels supplied when "
                             "concatenating data sets")

    # Make same_tracers an empty list for easy comparison
    if same_tracers is None:
        same_tracers = []

    data_0 = data_sets[0]

    # Either all the data sets should have covariances or none of
    # them should.  Concatenating covariances should be
    # straightforward and should always result in a block-diagonal
    # covariance
    if data_0.has_covariance():
        if not all(data_set.has_covariance()
                   for data_set in data_sets):
            raise ValueError("Either all concatenated data sets must "
                             "have covariances, or none of them")
    else:
        if any(data_set.has_covariance()
               for data_set in data_sets):
            raise ValueError("Either all concatenated data sets must "
                             "have covariances, or none of them")

    output = Sacc()

    # Copy the tracers to the new
    for i, data_set in enumerate(data_sets):
        for tracer in data_set.tracers.values():

            # We will be modifying the tracer, so we copy it.
            tracer = copy.deepcopy(tracer)

            # Optionally add a suffix label to avoid name clashes.
            if (labels is not None) and (tracer.name not in same_tracers):
                tracer.name = f'{tracer.name}_{labels[i]}'

            # Check for duplicate tracer names.
            # Probably this happens because the user has not provided
            # any labels to use as tracer suffices.  But it could also
            # happen if they have chosen really really bad labels
            if tracer.name in output.tracers:
                if tracer.name in same_tracers:
                    pass
                elif labels is None:
                    raise ValueError("There is a name clash between "
                                     "tracers in the data sets. "
                                     "Use the labels option to give "
                                     "new names to them")
                else:
                    raise ValueError("After applying your labels "
                                     "there is still a name clash "
                                     "between tracers in your concatenation."
                                     " Try different labels?")
            else:
                # Build up the combined tracer collection
                output.add_tracer_object(tracer)

        for d in data_set.data:
            # Shallow copy because we do not want to clone Window functions,
            # since they are often shared. The reason we do it at all
            # is because we may be modifying the tracers names below.
            d = copy.copy(d)

            # Rename the tracers if required.
            if labels is not None:
                label = labels[i]
                d.tracers = tuple([f'{t}_{label}' for t in d.tracers])
                # Data points might reasonably have a label already,
                # but we would like to add a label from this concatenation
                # process too.  If they have both, we concatenat them.
                # For consistency with the tracers we don't include an
                # underscore
                orig_label = d.get_tag('label', '')
                d.tags['label'] = (f'{orig_label}_{label}'
                                   if orig_label else label)

            # And build up the combined data vector
            output.data.append(d)

    # Combine the covariances
    if data_sets[0].has_covariance():
        covs = [d.covariance for d in data_sets]
        cov = concatenate_covariances(*covs)
        output.add_covariance(cov)

    # Now just the metadata left.
    # It is an error if there is a key that is the same in both
    for i, data_set in enumerate(data_sets):
        for key, val in data_set.metadata.items():

            # Use the label as a suffix here also.
            if labels is not None:
                key = key + labels[i]

            # Check for clashing metadata
            if key in output.metadata:
                raise ValueError("Metadata in concatenated Saccs have "
                                 "same name. Set the labels parameter "
                                 "to fix this.")
            output.metadata[key] = val

    return output<|MERGE_RESOLUTION|>--- conflicted
+++ resolved
@@ -641,29 +641,31 @@
         indices = self.indices(data_type=data_type)
         return unique_list(self.data[i].tracers for i in indices)
 
-<<<<<<< HEAD
     def remove_tracer(self, name):
         """
         Remove the tracer object and its associated data points
-=======
-    def rename_tracer(self, name, new_name):
-        """
-        Get the tracer object with the given name
->>>>>>> f14fca70
 
         Parameters
         -----------
         name: str
-<<<<<<< HEAD
             A string name of a tracer
 
         """
+
         for trs in self.get_tracer_combinations():
-            if (name in trs[0]) or (name in trs[1]):
-                self.remove_selection(tracers=trs)
+            for tri in trs:
+                if tri == name:
+                    self.remove_selection(tracers=trs)
 
         del self.tracers[name]
-=======
+
+    def rename_tracer(self, name, new_name):
+        """
+        Get the tracer object with the given name
+
+        Parameters
+        -----------
+        name: str
             A string name of a tracer to be changed the name
         new_name: str
             A string with the new name of the tracer
@@ -683,7 +685,6 @@
                 new_trs.append(tri)
 
             d.tracers = tuple(new_trs)
->>>>>>> f14fca70
 
     @property
     def mean(self):
