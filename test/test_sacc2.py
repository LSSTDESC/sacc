--- conflicted
+++ resolved
@@ -42,13 +42,8 @@
 
     for i in range(20):
         ee = 0.1 * i
-<<<<<<< HEAD
-        tracers = ('source_0', 'source_0')
-        s.add_data_point(sacc.standard_types.galaxy_shear_cl_ee,
-=======
         tracers = ('source_0',)
         s.add_data_point(sacc.standard_types.count,
->>>>>>> f14fca70
                          tracers, ee, ell=10.0*i)
     for i in range(20):
         bb = 0.2 * i
@@ -57,13 +52,14 @@
                          tracers, bb, ell=10.0*i)
     for i in range(20):
         ee = 0.3 * i
-<<<<<<< HEAD
-        tracers = ('source_1', 'source_1')
-=======
         tracers = ('source_1', 'source_1', 'source_0')
->>>>>>> f14fca70
         s.add_data_point(sacc.standard_types.galaxy_shear_cl_ee,
                          tracers, ee, ell=10.0*i)
+    for i in range(20):
+        bb = 0.4 * i
+        tracers = ('source_1', 'source_1')
+        s.add_data_point(sacc.standard_types.galaxy_shear_cl_bb,
+                         tracers, bb, ell=10.0*i)
 
     return s
 
