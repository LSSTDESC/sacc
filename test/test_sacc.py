import tempfile
import sacc
import sacc.data_types
import sacc.tracers
import numpy as np
import pytest
import os
import pathlib
import urllib
import time
import warnings
try:
    import qp
    QP_AVAILABLE = True
except:
    QP_AVAILABLE = False

# Decorator to skip tests if qp is not available.
skip_if_no_qp = pytest.mark.skipif(not QP_AVAILABLE, reason="qp not available")

test_dir = pathlib.Path(__file__).resolve().parent
test_data_dir = test_dir / 'data'


# idea based on TreeCorr tests
def get_from_wiki(url):
    file_name = url.split('/')[-1]
    local_file_name = test_data_dir / file_name
    if not local_file_name.exists():
        print(f"Downlading {url} to data dir")
        try:
            urllib.request.urlretrieve(url, local_file_name)
        except urllib.request.HTTPError as err:
            if err.code == 429:
                print("Rate limit download - waiting 10 seconds to try again")
                time.sleep(10)
                urllib.request.urlretrieve(url, local_file_name)
            else:
                raise
    return local_file_name


@pytest.fixture
def filled_sacc():
    s = sacc.Sacc()

    # Tracer
    z = np.arange(0., 1.0, 0.01)
    nz = (z-0.5)**2/0.1**2
    s.add_tracer('NZ', 'source_0', z, nz)
    s.add_tracer('NZ', 'source_1', z, nz,
                 quantity='cluster_density')
    s.add_tracer('NZ', 'source_2', z, nz,
                 quantity='cluster_density')

    for i in range(20):
        ee = 0.1 * i
        tracers = ('source_0',)
        s.add_data_point(sacc.standard_types.count,
                         tracers, ee, ell=10.0*i)
    for i in range(20):
        bb = 0.2 * i
        tracers = ('source_0', 'source_1')
        s.add_data_point(sacc.standard_types.galaxy_shear_cl_bb,
                         tracers, bb, ell=10.0*i)
    for i in range(20):
        ee = 0.3 * i
        tracers = ('source_1', 'source_1', 'source_0')
        s.add_data_point(sacc.standard_types.galaxy_shear_cl_ee,
                         tracers, ee, ell=10.0*i)
    for i in range(20):
        bb = 0.4 * i
        tracers = ('source_2', 'source_2')
        s.add_data_point(sacc.standard_types.galaxy_shear_cl_bb,
                         tracers, bb, ell=10.0*i)

    return s

def make_full_cov(n):
    """
    Make a full covariance matrix of shape (n, n)
    """
    cov = np.random.uniform(size=(n, n))
    cov = (cov + cov.T) / 2  # make symmetric
    return cov

def test_add_covariance(filled_sacc):
    s = filled_sacc.copy()
    cov = np.ones((s.mean.size, s.mean.size))
    s.add_covariance(cov)

    with pytest.raises(RuntimeError):
        s.add_covariance(cov)

    s.add_covariance(0 * cov, overwrite=True)
    assert np.all(s.covariance.covmat == 0 * cov)

def test_get_sigma(filled_sacc):
    n = len(filled_sacc)

    # first check it works with a diagonal cov
    # for the full matrix
    s = filled_sacc.copy()
    variance = np.random.uniform(size=n)
    s.add_covariance(variance)
    assert isinstance(s.covariance, sacc.covariance.DiagonalCovariance)
    sigma = s.get_standard_deviation()
    assert np.allclose(sigma, variance ** 0.5)

    # Now check the last 20 data points work
    tracers = ('source_2', 'source_2')
    dt = sacc.standard_types.galaxy_shear_cl_bb
    sigma = s.get_standard_deviation(tracers=tracers, data_type=dt)
    assert len(sigma) == 20
    assert np.allclose(sigma, variance[-20:] ** 0.5)

    # Now check with a dense covariance
    s = filled_sacc.copy()
    cov = make_full_cov(n)
    s.add_covariance(cov)
    assert isinstance(s.covariance, sacc.covariance.FullCovariance)

    sigma = s.get_standard_deviation()
    assert np.allclose(sigma, np.sqrt(np.diagonal(cov)))

    tracers = ('source_2', 'source_2')
    dt = sacc.standard_types.galaxy_shear_cl_bb
    sigma = s.get_standard_deviation(tracers=tracers, data_type=dt)
    assert len(sigma) == 20
    assert np.allclose(sigma, np.sqrt(np.diagonal(cov))[-20:])

    # now block-diagonal
    s = filled_sacc.copy()
    cov = [
        np.random.uniform(size=(n//4, n//4))
        for i in range(4)
    ]
    s.add_covariance(cov)
    assert isinstance(s.covariance, sacc.covariance.BlockDiagonalCovariance)
    sigma = s.get_standard_deviation()
    expected = np.concatenate([
        np.sqrt(np.diagonal(c))
        for c in cov
    ])
    assert np.allclose(sigma, expected)



def test_get_data_types(filled_sacc):
    s = filled_sacc
    dt1 = [sacc.standard_types.count, sacc.standard_types.galaxy_shear_cl_bb,
           sacc.standard_types.galaxy_shear_cl_ee]
    dt2 = s.get_data_types()
    assert sorted(dt1) == sorted(dt2)

    dt2 = s.get_data_types(tracers=('source_0', 'source_1'))
    assert [sacc.standard_types.galaxy_shear_cl_bb] == dt2



def test_table_creation_misc_1_instance():
    t = sacc.tracers.MiscTracer("source_0")
    tables = sacc.tracers.MiscTracer.to_table([t])
    assert len(tables) == 1


def test_table_creation_misc_2_instances():
    t1 = sacc.tracers.MiscTracer("source_0")
    t2 = sacc.tracers.MiscTracer("source_1")
    table = sacc.tracers.MiscTracer.to_table([t1, t2])
    assert len(table) == 2


def test_table_creation_nz_1_instance():
    t = sacc.tracers.NZTracer("source_0", np.zeros(1), np.zeros(1))
    tables = t.to_table()
    assert len(tables) == 1


def test_table_creation_nz_2_instances():
    t1 = sacc.tracers.NZTracer("source_0", np.zeros(17), np.zeros(17))
    table = t1.to_table()
    assert len(table) == 17

def test_table_creation_map_1_instance():
    t = sacc.tracers.MapTracer("source_0", 1, [1.5], [10.0])
    table = t.to_table()
    assert np.allclose(table['ell'], [1.5])
    assert np.allclose(table['beam'], [10.0])
2


def test_table_creation_numap_1_instance():
    t = sacc.tracers.NuMapTracer("source_0", 1, [1.5], [10.0], np.zeros(1), np.zeros(1))
    tables = t.to_tables()
    assert len(tables) == 2



def test_construct():
    s = sacc.Sacc()

    # Tracer
    z = np.arange(0., 1.0, 0.01)
    nz = (z-0.5)**2/0.1**2
    s.add_tracer('NZ', 'source_0', z, nz,
                 quantity='galaxy_density')

    for i in range(20):
        ee = 0.1 * i
        tracers = ('source_0', 'source_0')
        s.add_data_point(sacc.standard_types.cl_00, tracers, ee, ell=10.0*i)


def test_tracers_later():
    s = sacc.Sacc()

    with pytest.raises(ValueError):
        tracers = ('source_0', 'source_0')
        s.add_data_point(sacc.standard_types.galaxy_shear_cl_ee,
                         tracers, 0.0, ell=1)

    s = sacc.Sacc()

    tracers = ('source_0', 'source_0')
    s.add_data_point(sacc.standard_types.galaxy_shear_cl_ee,
                     tracers, 0.0, tracers_later=True, ell=1)


def test_full_cov():
    covmat = np.random.uniform(size=(100, 100))
    C = sacc.covariance.BaseCovariance.make(covmat)
    assert C.size == 100
    assert isinstance(C, sacc.covariance.FullCovariance)
    assert np.all(C.covmat == covmat)
    table = C.to_table()
    C2 = sacc.covariance.FullCovariance.from_table(table)
    assert np.allclose(C.covmat, C2.covmat)


def test_block_cov():
    covmat = [np.random.uniform(size=(50, 50)),
              np.random.uniform(size=(100, 100)),
              np.random.uniform(size=(150, 150))]
    C = sacc.covariance.BaseCovariance.make(covmat)
    assert C.size == 300
    assert isinstance(C, sacc.covariance.BlockDiagonalCovariance)
    tables = C.to_tables()
    C2 = sacc.covariance.BlockDiagonalCovariance.from_tables(tables)
    assert len(C2.blocks) == 3
    assert C.block_sizes == C2.block_sizes
    for i in range(3):
        assert np.allclose(C.blocks[i], C2.blocks[i])


def test_misc_tracer():
    md1 = {'potato': 'if_necessary', 'answer': 42, 'height': 1.83}
    md2 = {'potato': 'never'}
    T1 = sacc.BaseTracer.make('Misc', 'tracer1',
                              quantity='generic', metadata=md1)
    T2 = sacc.BaseTracer.make('Misc', 'tracer2',
                              quantity='generic', metadata=md2)
    assert T1.metadata == md1
    assert T2.metadata == md2

    table = sacc.tracers.MiscTracer.to_table([T1, T2])
    D = sacc.tracers.MiscTracer.from_table(table)

    T1a = D['tracer1']
    T2a = D['tracer2']
    assert T1a.metadata == md1
    assert T2a.metadata == md2


def test_numap_tracer():
    md1 = {'mac': 'yes', 'cheese': 'of_course', 'quantity': 3}
    md2 = {'mac': 'no', 'cheese': 'no'}
    ell = np.linspace(2, 1000, 1000)
    beam = np.exp(-0.1 * ell * (ell + 1))
    beam_extra = {'err1': np.sin(ell * 0.1)}
    nu = np.linspace(30., 60., 100)
    bandpass = np.ones(100)
    bandpass_extra = {'err1': bandpass * 0.1,
                      'err2': bandpass * 0.05}

    T1 = sacc.BaseTracer.make('NuMap', 'band1', 0,
                              nu, bandpass, ell, beam,
                              quantity='cmb_temperature',
                              bandpass_extra=bandpass_extra,
                              beam_extra=beam_extra,
                              metadata=md2)
    T2 = sacc.BaseTracer.make('NuMap', 'band2', 0,
                              nu, bandpass, ell, beam,
                              quantity='cmb_convergence',
                              bandpass_extra=bandpass_extra,
                              beam_extra=beam_extra,
                              metadata=md1)

    assert T2.metadata == md1
    assert T1.metadata == md2

    tables1 = T1.to_tables()
    tables2 = T2.to_tables()

    T1a = sacc.tracers.NuMapTracer.from_tables(tables1)
    T2a = sacc.tracers.NuMapTracer.from_tables(tables2)
    assert T1a.metadata == md2
    assert T2a.metadata == md1
    assert np.all(T1a.bandpass_extra['err1'] == 0.1 * bandpass)


def test_map_tracer():
    md1 = {'mac': 'yes', 'cheese': 'of_course', 'quantity': 3}
    md2 = {'mac': 'no', 'cheese': 'no'}
    ell = np.linspace(2, 1000, 1000)
    beam = np.exp(-0.1 * ell * (ell + 1))
    err = np.sin(ell * 0.1)
    beam_extra = {'err1': err}

    T1 = sacc.BaseTracer.make('Map', 'y_milca',
                              0, ell, beam,
                              quantity='cmb_tSZ',
                              beam_extra=beam_extra,
                              metadata=md1)
    T2 = sacc.BaseTracer.make('Map', 'y_nilc',
                              0, ell, beam,
                              quantity='cmb_kSZ',
                              beam_extra=beam_extra,
                              metadata=md2)

    assert T1.metadata == md1
    assert T2.metadata == md2

    T1a = sacc.tracers.MapTracer.from_table(T1.to_table())
    T2a = sacc.tracers.MapTracer.from_table(T2.to_table())
    assert T1a.metadata == md1
    assert T2a.metadata == md2
    assert np.all(T1a.beam_extra['err1'] == err)


def test_nz_tracer():
    md1 = {'potato': 'if_necessary', 'answer': 42, 'height': 1.83}
    md2 = {'potato': 'never'}
    z = np.arange(0., 1., 0.01)
    Nz1 = 1*z  # not a sensible N(z)!
    Nz2 = 2*z  # not a sensible N(z)!

    Nz3 = 3*z
    Nz4 = 4*z

    more_nz = {'v1': Nz3, 'v2': Nz4}

    T1 = sacc.BaseTracer.make('NZ', 'tracer1', z, Nz1,
                              quantity='galaxy_density',
                              extra_columns=more_nz,
                              spin=0,
                              metadata=md1)
    T2 = sacc.BaseTracer.make('NZ', 'tracer2', z, Nz2,
                              quantity='galaxy_shear',
                              spin=2,
                              metadata=md2)
    assert T1.metadata == md1
    assert T2.metadata == md2

    # check that we can make a tracer using lower case
    T3 = sacc.BaseTracer.make('nz', 'tracer2', z, Nz2,
                              quantity='galaxy_shear',
                              spin=2,
                              metadata=md2)
    assert T3.metadata == md2


    T1a = sacc.tracers.NZTracer.from_table(T1.to_table())
    T2a = sacc.tracers.NZTracer.from_table(T2.to_table())
    assert T1a.metadata == md1
    assert T2a.metadata == md2

    assert np.all(T1a.extra_columns['v1'] == Nz3)
    assert np.all(T1a.extra_columns['v2'] == Nz4)



def test_inverses():
    N = 25
    C = np.random.uniform(0, 1, size=(N, N))
    C = (C+C.T) + np.eye(N)*20
    M1 = sacc.BaseCovariance.make(C)
    assert M1.size == N
    invC = M1.inverse
    ii = np.dot(invC, C)
    assert np.allclose(ii, np.eye(N))

    blocks = [np.random.uniform(0, 1, size=(5, 5))
              for i in range(5)]
    for b in blocks:
        b += b.T + np.eye(5)*20

    M2 = sacc.BaseCovariance.make(blocks)
    assert M2.size == N
    M2dense = np.zeros((N, N))
    for i in range(5):
        M2dense[i*5:i*5+5, i*5:i*5+5] = blocks[i]
    invC2 = M2.inverse
    ii = np.dot(invC2, M2dense)
    assert np.allclose(ii, np.eye(N))

    d = abs(np.random.uniform(0, 1, size=N))+1
    M3 = sacc.BaseCovariance.make(d)
    assert M3.size == N
    invC3 = M3.inverse
    assert np.count_nonzero(invC3 - np.diag(np.diagonal(invC3))) == 0
    assert np.allclose(invC3.diagonal() * d, 1)


def test_data_point():
    from sacc.data_types import DataPoint
    dt = sacc.data_types.standard_types.galaxy_shearDensity_cl_e
    value = 13.4
    tracers = ('aaa', 'bbb')
    tags = {'ell': 12, 'theta': 14.3}
    d = DataPoint(dt, tracers, value, **tags)
    s = repr(d)
    d2 = eval(s)
    assert d.tracers == d2.tracers
    assert d.tags == d2.tags
    assert d.data_type == d2.data_type
    assert d.value == d2.value


def test_keep_remove():
    s = sacc.Sacc()

    # Tracer
    z = np.arange(0., 1.0, 0.01)
    nz = (z-0.5)**2/0.1**2
    s.add_tracer('NZ', 'source_0', z, nz)
    s.add_tracer('nZ', 'source_1', z, nz,
                 quantity='galaxy_shear', spin=2)
    s.add_tracer('nz', 'source_2', z, nz,
                 quantity='cluster_density')

    for i in range(20):
        ee = 0.1 * i
        tracers = ('source_0', 'source_0')
        s.add_data_point(sacc.standard_types.galaxy_shear_cl_ee,
                         tracers, ee, ell=10.0*i)
    for i in range(20):
        bb = 0.1 * i
        tracers = ('source_1', 'source_1')
        s.add_data_point(sacc.standard_types.galaxy_shear_cl_bb,
                         tracers, bb, ell=10.0*i)
    for i in range(20):
        ee = 0.1 * i
        tracers = ('source_2', 'source_2')
        s.add_data_point(sacc.standard_types.galaxy_shear_cl_ee,
                         tracers, ee, ell=10.0*i)

    # Select by data type
    s2 = s.copy()
    s2.keep_selection(data_type=sacc.standard_types.galaxy_shear_cl_bb)
    assert all(d.data_type == sacc.standard_types.galaxy_shear_cl_bb
               for d in s2.data)
    assert len(s2) == 20

    # From multiple tracers
    s2 = s.copy()
    s2.keep_selection(data_type=sacc.standard_types.galaxy_shear_cl_ee)
    assert all(d.data_type == sacc.standard_types.galaxy_shear_cl_ee
               for d in s2.data)
    assert len(s2) == 40

    # Test removing a single tracer
    s2 = s.copy()
    s2.remove_selection(tracers=('source_1', 'source_1'))
    for i, d in enumerate(s2.data):
        if i < 20:
            assert d.tracers == ('source_0', 'source_0')
        else:
            assert d.tracers == ('source_2', 'source_2')
    assert all(d.data_type == sacc.standard_types.galaxy_shear_cl_ee
               for d in s2.data)
    assert len(s2) == 40

    # Test selecting by tag
    s2 = s.copy()
    s2.remove_selection(ell__lt=55)
    ell = s2.get_tag('ell')
    for e in ell:
        assert e > 55
    s2 = s.copy()
    s2.keep_selection(ell__lt=55)
    ell = s2.get_tag('ell')
    for e in ell:
        assert e < 55

    # Cutting just by index
    s2 = s.copy()
    ind = s2.indices(tracers=('source_1', 'source_1'))
    assert (ind == np.arange(20, 40)).all()

    # multiple selections
    s2 = s.copy()
    ind = s2.indices(tracers=('source_2', 'source_2'), ell__lt=45)
    assert len(ind) == 5


def test_remove_keep_tracers(filled_sacc):
    s = filled_sacc.copy()

    s.remove_tracers(['source_0'])

    assert ['source_1', 'source_2'] == list(s.tracers.keys())
    assert [('source_2', 'source_2')] == s.get_tracer_combinations()

    s = filled_sacc.copy()
    s.keep_tracers(['source_0'])
    assert ['source_0'] == list(s.tracers.keys())
    assert [('source_0',)] == s.get_tracer_combinations()


def test_cutting_block_cov():
    covmat = [np.random.uniform(size=(50, 50)),
              np.random.uniform(size=(100, 100)),
              np.random.uniform(size=(150, 150))]
    C = sacc.covariance.BaseCovariance.make(covmat)
    ind = list(range(50))
    C2 = C.keeping_indices(np.arange(50))
    assert C2.size == len(ind)
    assert np.allclose(C2.get_block(ind), covmat[0])


def test_cutting_block_cov2():
    covmat = [np.random.uniform(size=(50, 50)),
              np.random.uniform(size=(100, 100)),
              np.random.uniform(size=(150, 150))]
    C = sacc.covariance.BaseCovariance.make(covmat)
    ind = list(range(50, 150))
    C2 = C.keeping_indices(np.arange(50, 150))
    assert C2.size == len(ind)
    assert np.allclose(C2.get_block(range(100)), covmat[1])


def test_cutting_full_cov():
    covmat = np.random.uniform(size=(100, 100))
    C = sacc.covariance.BaseCovariance.make(covmat)
    ind = np.arange(10, dtype=int)
    C2 = C.keeping_indices(ind)
    assert np.allclose(C2.get_block(ind),
                       covmat[:10, :10])


def test_cutting_diag_cov():
    diag = np.random.uniform(size=(100,))
    C = sacc.covariance.BaseCovariance.make(diag)
    ind = np.arange(20, dtype=int)
    C2 = C.keeping_indices(ind)
    assert np.allclose(C2.get_block(ind).diagonal(), diag[:20])


def test_parse_data_names():
    for name in sacc.data_types.required_tags_verbose:
        sources, props, stat, sub = sacc.parse_data_type_name(name)
        name2 = sacc.build_data_type_name(sources, props, stat, sub)
        assert name == name2


def test_bandpower_window():
    nb = 20
    nl = 200
    dl = nl // nb
    ells = np.arange(nl)
    w = np.zeros([nb, nl])
    for i in range(nb):
        w[i, i*dl: (i+1)*dl] = 1./dl

    w1 = sacc.BandpowerWindow(ells, w.T)

    table = w1.to_table()
    w2 = sacc.BandpowerWindow.from_table(table)
    assert np.all(w1.values == w2.values)
    assert np.all(w1.weight.flatten() == w2.weight.flatten())


def test_tophat_window():
    edges = np.arange(10) * 10
    W1 = [sacc.TopHatWindow(edges[:-1], edges[1:])]

    table = sacc.TopHatWindow.to_table(W1)
    W2 = sacc.TopHatWindow.from_table(table)
    for w1 in W1:
        w2 = W2[id(w1)]
        assert np.all(w1.min == w2.min)
        assert np.all(w1.max == w2.max)


def test_log_window():
    edges = (np.arange(10) + 1) * 10
    W1 = [sacc.LogTopHatWindow(edges[:-1], edges[1:])]

    tables = sacc.LogTopHatWindow.to_table(W1)
    W2 = sacc.LogTopHatWindow.from_table(tables)
    for w1 in W1:
        w2 = W2[id(w1)]
        assert np.all(w1.min == w2.min)
        assert np.all(w1.max == w2.max)


def test_concatenate_covariance():
    v1 = np.array([1., 2., 3.])
    v2 = np.array([4.])
    A = sacc.BaseCovariance.make(v1)
    B = sacc.BaseCovariance.make(v2)
    C = sacc.covariance.concatenate_covariances(A, B)
    assert isinstance(C, sacc.covariance.DiagonalCovariance)
    assert np.allclose(C.diag, [1, 2, 3, 4])

    v1 = np.array([2.])
    v2 = np.array([[3., 0.1], [0.1, 3]])

    A = sacc.BaseCovariance.make(v1)
    B = sacc.BaseCovariance.make(v2)
    C = sacc.covariance.concatenate_covariances(A, B)
    assert isinstance(C, sacc.covariance.BlockDiagonalCovariance)
    test_C = np.array([
        [2.0, 0.0, 0.0],
        [0.0, 3.0, 0.1],
        [0.0, 0.1, 3.0]]
        )
    assert np.allclose(C.dense, test_C)

    v1 = np.array([[2.0, 0.2, ],
                   [0.2, 3.0, ]])
    v2 = np.array([[4.0, -0.2, ],
                   [-0.2, 5.0, ]])
    test_C = np.array([[2.0, 0.2, 0.0, 0.0],
                       [0.2, 3.0, 0.0, 0.0],
                       [0.0, 0.0, 4.0, -0.2],
                       [0.0, 0.0, -0.2, 5.0]])

    A = sacc.BaseCovariance.make(v1)
    B = sacc.BaseCovariance.make(v2)
    C = sacc.covariance.concatenate_covariances(A, B)
    assert isinstance(C, sacc.covariance.BlockDiagonalCovariance)
    assert np.allclose(C.dense, test_C)


def test_concatenate_data():
    s1 = sacc.Sacc()

    # Tracer
    z = np.arange(0., 1.0, 0.01)
    nz = (z-0.5)**2/0.1**2
    s1.add_tracer('NZ', 'source_0', z, nz)

    for i in range(20):
        ee = 0.1 * i
        tracers = ('source_0', 'source_0')
        s1.add_data_point(sacc.standard_types.galaxy_shear_cl_ee,
                          tracers, ee, ell=10.0*i)

    s2 = sacc.Sacc()

    # Tracer
    z = np.arange(0., 1.0, 0.01)
    nz = (z-0.5)**2/0.1**2
    s2.add_tracer('NZ', 'source_0', z, nz,
                  quantity='galaxy_shear', spin=2)

    for i in range(20):
        ee = 0.1 * i
        tracers = ('source_0', 'source_0')
        s2.add_data_point(sacc.standard_types.galaxy_shear_cl_ee,
                          tracers, ee, ell=10.0*i, label='xxx')

    # same tracer
    s3 = sacc.concatenate_data_sets(s1, s2, same_tracers=['source_0'])
    assert ['source_0'] == list(s3.tracers.keys())

    # check data points in right order
    for i in range(20):
        assert s3.data[i].get_tag('ell') == 10.0*i
        assert s3.data[i+20].get_tag('ell') == 10.0*i
        assert s3.data[i].get_tag('label') is None
        assert s3.data[i+20].get_tag('label') == 'xxx'
        t1 = s3.data[i].tracers[0]
        t2 = s3.data[i+20].tracers[0]
        assert t1 == 'source_0'
        assert t1 == t2
        # To make sure the first 'source_0' tracer is used and not rewritten
        s3.get_tracer(t1).quantity == 'generic'

    # name clash
    with pytest.raises(ValueError):
        sacc.concatenate_data_sets(s1, s2)

    s3 = sacc.concatenate_data_sets(s1, s2, labels=['1', '2'])
    assert 'source_0_1' in s3.tracers
    assert 'source_0_2' in s3.tracers
    assert len(s3) == len(s1) + len(s2)

    # check data points in right order
    for i in range(20):
        assert s3.data[i].get_tag('ell') == 10.0*i
        assert s3.data[i+20].get_tag('ell') == 10.0*i
        assert s3.data[i].get_tag('label') == '1'
        assert s3.data[i+20].get_tag('label') == 'xxx_2'
        t1 = s3.data[i].tracers[0]
        t2 = s3.data[i+20].tracers[0]
        assert t1 == 'source_0_1'
        assert t2 == 'source_0_2'
        s3.get_tracer(t1)
        s3.get_tracer(t2)

    # labels + same_tracers
    s4 = sacc.concatenate_data_sets(s3, s3, labels=['x', 'y'],
                                    same_tracers=['source_0_1'])
    trs = ['source_0_1', 'source_0_2_x', 'source_0_2_y']
    assert trs == list(s4.tracers.keys())
    assert s4.mean.size == 2 * s3.mean.size


def test_io():
    s = sacc.Sacc()

    # Tracer
    z = np.arange(0., 1.0, 0.01)
    nz = (z-0.5)**2/0.1**2
    s.add_tracer('NZ', 'source_0', z, nz)

    for i in range(20):
        ee = 0.1 * i
        tracers = ('source_0', 'source_0')
        s.add_data_point(sacc.standard_types.galaxy_shear_cl_ee,
                         tracers, ee, ell=10.0*i)

    with tempfile.TemporaryDirectory() as tmpdir:
        sacc_filename = os.path.join(tmpdir, 'test.sacc')
        hdf_filename = os.path.join(tmpdir, 'test.hdf5')
        s.save_fits(sacc_filename)
        s.save_hdf5(hdf_filename)
        s2 = sacc.Sacc.load_fits(sacc_filename)
        s3 = sacc.Sacc.load_hdf5(hdf_filename)
        assert s2 == s
        assert s3 == s

    for sn in [s2, s3]:
        mu = sn.get_mean(sacc.standard_types.galaxy_shear_cl_ee)
        for i in range(20):
            assert mu[i] == 0.1 * i

def test_io_maps_bpws():
    s = sacc.Sacc()

    n_ell = 10
    d_ell = 100
    n_ell_large = n_ell * d_ell
    ell = np.linspace(2, 1000, n_ell)
    c_ell = 1./(ell+1)**3
    beam = np.exp(-0.1 * ell * (ell+1))
    nu = np.linspace(30., 60., 100)
    bandpass = np.ones(100)
    z = np.arange(0., 1.0, 0.01)
    nz = (z-0.5)**2/0.1**2

    # Tracer
    s.add_tracer('NZ', 'gc', z, nz)
    s.add_tracer('NuMap', 'cmbp', 2, nu, bandpass, ell, beam)
    s.add_tracer('maP', 'sz', 0, ell, beam)

    # Window
    ells_large = np.arange(n_ell_large)
    window_single = np.zeros([n_ell, n_ell_large])
    for i in range(n_ell):
        window_single[i, i * d_ell: (i + 1) * d_ell] = 1.
    wins = sacc.BandpowerWindow(ells_large, window_single.T)

    s.add_ell_cl('cl_00', 'gc', 'gc', ell, c_ell, window=wins)
    s.add_ell_cl('cl_0e', 'gc', 'cmbp', ell, c_ell, window=wins)
    s.add_ell_cl('cl_00', 'gc', 'sz', ell, c_ell, window=wins)

    with tempfile.TemporaryDirectory() as tmpdir:
        sacc_filename = os.path.join(tmpdir, 'test.sacc')
        hdf_filename = os.path.join(tmpdir, 'test.hdf5')
        s.save_fits(sacc_filename)
        s.save_hdf5(hdf_filename)
        s2 = sacc.Sacc.load_fits(sacc_filename)
        s3 = sacc.Sacc.load_hdf5(hdf_filename)
        assert s2 == s
        assert s3 == s

    assert len(s2) == 30
    l, cl, ind = s2.get_ell_cl('cl_00', 'gc', 'sz',
                               return_ind=True)
    w = s2.get_bandpower_windows(ind)
    assert np.all(cl == c_ell)
    assert w.weight.shape == (n_ell_large, n_ell)

def test_rename_tracer(filled_sacc):
    s = filled_sacc.copy()

    tracer_comb = s.get_tracer_combinations()

    s.rename_tracer('source_0', 'src_0')

    # Check that the name attribute of the tracer has changed
    tr = s.get_tracer('src_0')
    assert tr.name == 'src_0'

    # Check that the data tracer combinations have been updated
    tracer_comb_new = s.get_tracer_combinations()
    for trs, trs_new in zip(tracer_comb, tracer_comb_new):
        trs_n = []
        for tri in trs:
            if 'source_0' == tri:
                tri = 'src_0'
            trs_n.append(tri)

        assert tuple(trs_n) == trs_new

    # Check it is permanent
    with tempfile.TemporaryDirectory() as tmpdir:
        fits_filename = os.path.join(tmpdir, 'test.sacc')
        hdf_filename = os.path.join(tmpdir, 'test.hdf5')
        s.save_fits(fits_filename)
        s.save_hdf5(hdf_filename)
        s2 = sacc.Sacc.load_fits(fits_filename)
        s3 = sacc.Sacc.load_hdf5(hdf_filename)
        assert s2 == s
        assert s3 == s

    assert ('source_0' not in s2.tracers) and ('src_0' in s2.tracers)
    assert sorted(tracer_comb_new) == sorted(s2.get_tracer_combinations())
    # Make sure the tracers are ordered the same way when comparing the data
    # points
    s.to_canonical_order()
    s2.to_canonical_order()
    s3.to_canonical_order()
    assert s2 == s
    assert s3 == s
    assert np.all(s.mean == s2.mean)
    assert np.all(s.mean == s3.mean)

    assert np.all(s.indices(tracers=('src_0', 'source_1')) ==
              s2.indices(tracers=('src_0', 'source_1')))
    assert np.all(s.indices(tracers=('src_0', 'source_1')) ==
              s3.indices(tracers=('src_0', 'source_1')))

    assert np.all(s.indices(tracers=('source_1', 'source_1', 'src_0')) ==
                  s2.indices(tracers=('source_1', 'source_1', 'src_0')))
    assert np.all(s.indices(tracers=('source_1', 'source_1', 'src_0')) ==
                  s3.indices(tracers=('source_1', 'source_1', 'src_0')))


@skip_if_no_qp
def test_qpnz_tracer():
    md1 = {'potato': 'if_necessary', 'answer': 42, 'height': 1.83}
    md2 = {'potato': 'never'}
    z = np.linspace(0., 1., 101)

    nz_qp_interp = qp.Ensemble(qp.interp, data=dict(xvals=z, yvals=np.ones(shape=(1, 101))))
    nz_qp_hist = qp.Ensemble(qp.hist, data=dict(bins=z, pdfs=np.ones(shape=(1, 100))))

    T1 = sacc.BaseTracer.make('QPNZ', 'tracer1', nz_qp_interp, z,
                              quantity='galaxy_density',
                              metadata=md1)
    T2 = sacc.BaseTracer.make('QPNZ', 'tracer2', nz_qp_hist, z,
                              quantity='galaxy_shear',
                              metadata=md2)
    assert T1.metadata == md1
    assert T2.metadata == md2

    tables1 = T1.to_tables()
    tables2 = T2.to_tables()

    T1a = sacc.tracers.QPNZTracer.from_tables(tables1)
    T2a = sacc.tracers.QPNZTracer.from_tables(tables2)
    assert T1a.metadata == md1
    assert T2a.metadata == md2

    # test version without saved z
    T3 = sacc.BaseTracer.make('QPNZ', 'tracer3', nz_qp_interp,
                              quantity='galaxy_density',
                              metadata=md1)
    tables = T3.to_tables()
    D = sacc.tracers.QPNZTracer.from_tables(tables)
    assert D.z is None
    assert D.name == 'tracer3'


@skip_if_no_qp
def test_io_qp():
    s = sacc.Sacc()

    # Tracer
    z = np.linspace(0., 1.0, 101)
    nz = np.expand_dims((z-0.5)**2/0.1**2, 0)
    ens = qp.Ensemble(qp.interp, data=dict(xvals=z, yvals=nz))
    mu = ens.mean()
    ancil = {
        "means": np.array([mu]),
    }
    ens.set_ancil(ancil)
    s.add_tracer('QpnZ', 'source_0', ens, z)

    for i in range(20):
        ee = 0.1 * i
        tracers = ('source_0', 'source_0')
        s.add_data_point(sacc.standard_types.galaxy_shear_cl_ee,
                         tracers, ee, ell=10.0*i)

    with tempfile.TemporaryDirectory() as tmpdir:
        fits_filename = os.path.join(tmpdir, 'test.sacc')
        hdf_filename = os.path.join(tmpdir, 'test.hdf5')
        s.save_fits(fits_filename)
        s.save_hdf5(hdf_filename)
        s2 = sacc.Sacc.load_fits(fits_filename)
        s3 = sacc.Sacc.load_hdf5(hdf_filename)
        assert s2 == s
        assert s3 == s

    assert len(s2) == 20
    mu = s2.get_mean(sacc.standard_types.galaxy_shear_cl_ee)
    for i in range(20):
        assert mu[i] == 0.1 * i

    assert len(s3) == 20
    mu = s3.get_mean(sacc.standard_types.galaxy_shear_cl_ee)
    for i in range(20):
        assert mu[i] == 0.1 * i

def test_sacc_has_tracer(filled_sacc):
    s = filled_sacc
    assert not s.has_tracer("this_is_not_a_tracer")
    for tracer_name in ['source_0', 'source_1', 'source_2']:
        assert s.has_tracer(tracer_name)

def test_save_order_maintained():
    s = sacc.Sacc()

    # Tracer
    s.add_tracer('misc', 'source_0')

    # add a series of data points with alternating
    # types so they will be saved in separate table
    s.add_data_point("dt1", ('source_0',), 0.1, a=1)
    s.add_data_point("dt2", ('source_0',), 0.1, b=2)
    s.add_data_point("dt1", ('source_0',), 0.1, a=-1)
    s.add_data_point("dt2", ('source_0',), 0.1, b=-2)

    with tempfile.TemporaryDirectory() as tmpdir:
        fits_filename = os.path.join(tmpdir, 'test.sacc')
        hdf_filename = os.path.join(tmpdir, 'test.hdf5')
        s.save_fits(fits_filename)
        s.save_hdf5(hdf_filename)
        s2 = sacc.Sacc.load_fits(fits_filename)
        s3 = sacc.Sacc.load_hdf5(hdf_filename)
        assert s2 == s
        assert s3 == s

    # check that the order of the data points is maintained
    for ss in [s2, s3]:
        assert len(ss) == 4
        assert ss.data[0].data_type == "dt1"
        assert ss.data[1].data_type == "dt2"
        assert ss.data[2].data_type == "dt1"
        assert ss.data[3].data_type == "dt2"
        # and that the tags are all okay
        assert ss.data[0].get_tag('a') == 1
        assert ss.data[1].get_tag('b') == 2
        assert ss.data[2].get_tag('a') == -1
        assert ss.data[3].get_tag('b') == -2

def test_warn_empty():
    s = sacc.Sacc()

    # First check that no warning is raised if warn_empty is False
    # which is the default
    with warnings.catch_warnings():
        warnings.simplefilter("error")
        s.indices(data_type='non_existent_data_type', warn_empty=False)

    # Now check that a warning is raised if warn_empty is True
    with pytest.warns(UserWarning, match="Empty index selected"):
        s.indices(data_type='non_existent_data_type', warn_empty=True)

@skip_if_no_qp
def test_old_qp_sacc_readable():
    s = sacc.Sacc.load_fits("test/legacy_files/old_qp_sacc.fits")
    t = s.tracers['tracer1']
    assert isinstance(t, sacc.tracers.QPNZTracer)
    assert t.quantity
    md1 = {'potato': 'if_necessary', 'answer': 42, 'height': 1.83}
    for k, v in md1.items():
        assert t.metadata[k] == v

def test_metadata_round_trip():
    s = sacc.Sacc()
    s.metadata["mouse"]  = True
    s.metadata["rat"] = False
    s.metadata["cats"]  = "good"
    s.metadata["dogs"]  = "bad"
    s.metadata["number"] = 42
    s.metadata["pi"] = 3.14159

    with tempfile.TemporaryDirectory() as tmpdir:
        fits_filename = os.path.join(tmpdir, 'test_metadata_round_trip.sacc')
        hdf_filename = os.path.join(tmpdir, 'test_metadata_round_trip.hdf5')
        s.save_fits(fits_filename)
        s.save_hdf5(hdf_filename)
        s2 = sacc.Sacc.load_fits(fits_filename)
        s3 = sacc.Sacc.load_hdf5(hdf_filename)
        assert s2 == s
        assert s3 == s

    for sn in [s2, s3]:
        assert sn.metadata["mouse"] is True
        assert sn.metadata["rat"] is False
        assert sn.metadata["cats"] == "good"
        assert sn.metadata["dogs"] == "bad"
        assert sn.metadata["number"] == 42
        assert sn.metadata["pi"] == 3.14159

def test_equality_empty():
    x = sacc.Sacc()
    assert x == x

    y = sacc.Sacc()
    assert x is not y
    assert x == y


def test_equality_sacc_with_covariance(filled_sacc):
    x = filled_sacc.copy()
    cov = make_full_cov(len(filled_sacc))
    x.add_covariance(cov.copy())
    assert x == x

    y = filled_sacc.copy()
    y.add_covariance(cov.copy())
    assert x is not y
    assert x == y

    y.remove_tracers(['source_0'])
    assert x != y

def test_equality_mismatched_tracers(filled_sacc):
    z = np.arange(0., 1.0, 0.01)
    nz = (z-0.5)**2/0.1**2
    x = filled_sacc.copy()

    # If add a tracer, x and y should not longer be equal
    y = filled_sacc.copy()
    assert x == y
    y.add_tracer('NZ', 'source_100', z, nz)
    assert x != y

    # If we modify a tracer, x and y should not longer be equal
    y = filled_sacc.copy()
    assert x == y
    nz = y.tracers['source_0'].nz.copy()
    nz += 1.0
    assert np.all(y.tracers['source_0'].nz != nz)

    y.tracers['source_0'].nz = nz
    assert np.all(y.tracers['source_0'].nz != x.tracers['source_0'].nz)
    assert x != y

def test_equality_mismatched_datapoints(filled_sacc):
    x = filled_sacc.copy()
    y = filled_sacc.copy()
    assert x == y

    # Adding a datapoint should also make them not equal
    y.add_data_point("dt1", ('source_100',), 0.5, tracers_later=True)
    assert x != y

    # Adding the same data point to x should make them equal again
    x.add_data_point("dt1", ('source_100',), 0.5, tracers_later=True)

    # Changing any data point value should also make them not equal
    data = y.get_data_points()
    last = data[-1]
    assert last.value == 0.5
    last.value *= 2
    assert last.value == 1.0
    assert x != y


def test_equality_wrong_type():
    x = sacc.Sacc()
    y = 0
    assert x != y

<<<<<<< HEAD
def test_equality_mismatched_tracer_names():
    x = sacc.Sacc()
    y = sacc.Sacc()
    x.add_tracer('NZ', 'source_0', np.array([0., 1.]), np.array([1., 1.]))
    y.add_tracer('NZ', 'source_1', np.array([0., 1.]), np.array([1., 1.]))
    assert x != y

def test_equality_mismatched_covariance(filled_sacc):
    x = filled_sacc.copy()
    cov = make_full_cov(len(filled_sacc))
    x.add_covariance(cov.copy())
    assert x == x
=======
def test_nzshift_saving():
    s = sacc.Sacc()
    z = np.linspace(0, 1, 100)
    nz1 = np.exp(-((z - 0.3) ** 2) / (0.1 ** 2))
    nz2 = np.exp(-((z - 0.6) ** 2) / (0.1 ** 2))
    s.add_tracer('NZ', 'source1', z, nz1)
    s.add_tracer('NZ', 'source2', z, nz2)

    tracer_names = ["source1", "source2"]
    mu = [0.001, 0.002]

    # check with a 1D array for cholesky, representing a diagonal covariance
    cholesky = [0.01, 0.02]
    shift = sacc.NZShiftUncertainty("shift", tracer_names, mu, cholesky)
    s.add_tracer_uncertainty_object(shift)


    with tempfile.TemporaryDirectory() as tmpdir:
        filename = os.path.join(tmpdir, 'test_nzshift.sacc')
        s.save_fits(filename)
        s2 = sacc.Sacc.load_fits(filename)

    assert len(s2.tracer_uncertainties) == 1
    assert "shift" in s2.tracer_uncertainties
    shift2 = s2.tracer_uncertainties["shift"]
    assert shift2.name == "shift"
    assert isinstance(shift2, sacc.NZShiftUncertainty)
    assert shift2.tracer_names == tracer_names
    assert np.allclose(shift2.mean, mu)
    assert np.allclose(shift2.linear_transformation, np.diag(cholesky))


def test_nzshift_stretch_saving():
    s = sacc.Sacc()
    z = np.linspace(0, 1, 100)
    nz1 = np.exp(-((z - 0.3) ** 2) / (0.1 ** 2))
    nz2 = np.exp(-((z - 0.6) ** 2) / (0.1 ** 2))
    s.add_tracer('NZ', 'source1', z, nz1)
    s.add_tracer('NZ', 'source2', z, nz2)

    tracer_names = ["source1", "source2"]
    mu = [0.001, 0.002]

    # this time test with a matrix
    chol = np.array([[0.01, 0], [0, 0.02]])
    shift = sacc.NZShiftStretchUncertainty("shift", tracer_names, mu, chol)
    s.add_tracer_uncertainty_object(shift)


    with tempfile.TemporaryDirectory() as tmpdir:
        filename = os.path.join(tmpdir, 'test_nzshift.sacc')
        s.save_fits(filename)
        s2 = sacc.Sacc.load_fits(filename)

    assert len(s2.tracer_uncertainties) == 1
    assert "shift" in s2.tracer_uncertainties
    shift2 = s2.tracer_uncertainties["shift"]
    assert shift2.name == "shift"
    assert isinstance(shift2, sacc.NZShiftStretchUncertainty)
    assert shift2.tracer_names == tracer_names
    assert np.allclose(shift2.mean, mu)
    assert np.allclose(shift2.linear_transformation, np.diag(chol))

def test_nzshift_stretch_saving():
    s = sacc.Sacc()
    z = np.linspace(0, 1, 100)
    nz1 = np.exp(-((z - 0.3) ** 2) / (0.1 ** 2))
    nz2 = np.exp(-((z - 0.6) ** 2) / (0.1 ** 2))
    s.add_tracer('NZ', 'source1', z, nz1)
    s.add_tracer('NZ', 'source2', z, nz2)

    tracer_names = ["source1", "source2"]
    mu = [0.001, 0.002]
    # now test with a filled matrix
    chol = np.array([[0.01, 0], [0, 0.02]])
    shift = sacc.NZShiftStretchUncertainty("shift", tracer_names, mu, chol)
    s.add_tracer_uncertainty_object(shift)


    with tempfile.TemporaryDirectory() as tmpdir:
        filename = os.path.join(tmpdir, 'test_nzshift.sacc')
        s.save_fits(filename)
        s2 = sacc.Sacc.load_fits(filename)

    assert len(s2.tracer_uncertainties) == 1
    assert "shift" in s2.tracer_uncertainties
    shift2 = s2.tracer_uncertainties["shift"]
    assert shift2.name == "shift"
    assert isinstance(shift2, sacc.NZShiftStretchUncertainty)
    assert shift2.tracer_names == tracer_names
    assert np.allclose(shift2.mean, mu)
    assert np.allclose(shift2.linear_transformation, chol)

def test_nzlinear_uncertainty_saving():
    s = sacc.Sacc()
    z = np.linspace(0, 1, 100)
    nz1 = np.exp(-((z - 0.3) ** 2) / (0.1 ** 2))
    nz2 = np.exp(-((z - 0.6) ** 2) / (0.1 ** 2))
    s.add_tracer('NZ', 'source1', z, nz1)
    s.add_tracer('NZ', 'source2', z, nz2)

    tracer_names = ["source1", "source2"]
    mean = [0.0, -0.001]
    sigma = [0.01, 0.02]
    linear = sacc.NZLinearUncertainty("linear", tracer_names, mean, sigma)
    s.add_tracer_uncertainty_object(linear)


    with tempfile.TemporaryDirectory() as tmpdir:
        filename = os.path.join(tmpdir, 'test_nzlinear.sacc')
        s.save_fits(filename)
        s2 = sacc.Sacc.load_fits(filename)

    assert len(s2.tracer_uncertainties) == 1
    assert "linear" in s2.tracer_uncertainties
    linear2 = s2.tracer_uncertainties["linear"]
    assert linear2.name == "linear"
    assert isinstance(linear2, sacc.NZLinearUncertainty)
    assert linear2.tracer_names == tracer_names
    assert np.allclose(linear2.mean, mean)
    assert np.allclose(linear2.linear_transformation, np.diag(sigma))
>>>>>>> c6a51b71

    y = filled_sacc.copy()
    assert x != y

def test_equality_mismatched_metadata(filled_sacc):
    x = filled_sacc.copy()
    x.metadata['test'] = 'value'
    assert x == x

    y = filled_sacc.copy()
    assert x != y

def test_covariance_io(filled_sacc):
    s = filled_sacc.copy()
    cov = make_full_cov(len(filled_sacc))
    s.add_covariance(cov.copy())
    with tempfile.TemporaryDirectory() as tmpdir:
        fits_filename = os.path.join(tmpdir, 'test_covariance_io.sacc')
        hdf_filename = os.path.join(tmpdir, 'test_covariance_io.hdf5')
        s.save_fits(fits_filename)
        s.save_hdf5(hdf_filename)
        s2 = sacc.Sacc.load_fits(fits_filename)
        s3 = sacc.Sacc.load_hdf5(hdf_filename)
        assert s2 == s
        assert s3 == s

if __name__ == "__main__":
    test_bandpower_window()<|MERGE_RESOLUTION|>--- conflicted
+++ resolved
@@ -1091,7 +1091,6 @@
     y = 0
     assert x != y
 
-<<<<<<< HEAD
 def test_equality_mismatched_tracer_names():
     x = sacc.Sacc()
     y = sacc.Sacc()
@@ -1099,12 +1098,6 @@
     y.add_tracer('NZ', 'source_1', np.array([0., 1.]), np.array([1., 1.]))
     assert x != y
 
-def test_equality_mismatched_covariance(filled_sacc):
-    x = filled_sacc.copy()
-    cov = make_full_cov(len(filled_sacc))
-    x.add_covariance(cov.copy())
-    assert x == x
-=======
 def test_nzshift_saving():
     s = sacc.Sacc()
     z = np.linspace(0, 1, 100)
@@ -1226,7 +1219,12 @@
     assert linear2.tracer_names == tracer_names
     assert np.allclose(linear2.mean, mean)
     assert np.allclose(linear2.linear_transformation, np.diag(sigma))
->>>>>>> c6a51b71
+
+def test_equality_mismatched_covariance(filled_sacc):
+    x = filled_sacc.copy()
+    cov = make_full_cov(len(filled_sacc))
+    x.add_covariance(cov.copy())
+    assert x == x
 
     y = filled_sacc.copy()
     assert x != y
