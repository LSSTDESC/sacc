--- conflicted
+++ resolved
@@ -970,7 +970,62 @@
     assert s2.metadata["number"] == 42
     assert s2.metadata["pi"] == 3.14159
 
-<<<<<<< HEAD
+def test_equality_empty():
+    x = sacc.Sacc()
+    assert x == x
+
+    y = sacc.Sacc()
+    assert x is not y
+    assert x == y
+
+
+def test_equality_sacc_with_covariance(filled_sacc):
+    x = filled_sacc.copy()
+    cov = make_full_cov(len(filled_sacc))
+    x.add_covariance(cov.copy())
+    assert x == x
+
+    y = filled_sacc.copy()
+    y.add_covariance(cov.copy())
+    assert x is not y
+    assert x == y
+
+    y.remove_tracers(['source_0'])
+    assert x != y
+
+def test_equality_mismatched_tracers(filled_sacc):
+    z = np.arange(0., 1.0, 0.01)
+    nz = (z-0.5)**2/0.1**2
+    x = filled_sacc.copy()
+
+    # If add a tracer, x and y should not longer be equal
+    y = filled_sacc.copy()
+    assert x == y
+    y.add_tracer('NZ', 'source_100', z, nz)
+    assert x != y
+
+    # If we modify a tracer, x and y should not longer be equal
+    y = filled_sacc.copy()
+    assert x == y
+    nz = y.tracers['source_0'].nz.copy()
+    nz += 1.0
+    assert np.all(y.tracers['source_0'].nz != nz)
+
+    y.tracers['source_0'].nz = nz
+    assert np.all(y.tracers['source_0'].nz != x.tracers['source_0'].nz)
+    assert x != y
+
+    # y = filled_sacc.copy()
+    # assert x == y
+    # y.add_data_point("dt1", ('source_100',), 0.1, tracers_later=True)
+    # assert x != y
+
+
+def test_equality_wrong_type():
+    x = sacc.Sacc()
+    y = 0
+    assert x != y
+
 def test_nzshift_saving():
     s = sacc.Sacc()
     z = np.linspace(0, 1, 100)
@@ -1092,64 +1147,6 @@
     assert linear2.tracer_names == tracer_names
     assert np.allclose(linear2.mean, mean)
     assert np.allclose(linear2.linear_transformation, np.diag(sigma))
-=======
-def test_equality_empty():
-    x = sacc.Sacc()
-    assert x == x
-
-    y = sacc.Sacc()
-    assert x is not y
-    assert x == y
-
-
-def test_equality_sacc_with_covariance(filled_sacc):
-    x = filled_sacc.copy()
-    cov = make_full_cov(len(filled_sacc))
-    x.add_covariance(cov.copy())
-    assert x == x
-
-    y = filled_sacc.copy()
-    y.add_covariance(cov.copy())
-    assert x is not y
-    assert x == y
-
-    y.remove_tracers(['source_0'])
-    assert x != y
-
-def test_equality_mismatched_tracers(filled_sacc):
-    z = np.arange(0., 1.0, 0.01)
-    nz = (z-0.5)**2/0.1**2
-    x = filled_sacc.copy()
-
-    # If add a tracer, x and y should not longer be equal
-    y = filled_sacc.copy()
-    assert x == y
-    y.add_tracer('NZ', 'source_100', z, nz)
-    assert x != y
-
-    # If we modify a tracer, x and y should not longer be equal
-    y = filled_sacc.copy()
-    assert x == y
-    nz = y.tracers['source_0'].nz.copy()
-    nz += 1.0
-    assert np.all(y.tracers['source_0'].nz != nz)
-
-    y.tracers['source_0'].nz = nz
-    assert np.all(y.tracers['source_0'].nz != x.tracers['source_0'].nz)
-    assert x != y
-
-    # y = filled_sacc.copy()
-    # assert x == y
-    # y.add_data_point("dt1", ('source_100',), 0.1, tracers_later=True)
-    # assert x != y
-
-
-def test_equality_wrong_type():
-    x = sacc.Sacc()
-    y = 0
-    assert x != y
-
->>>>>>> ddc3c4be
 
 
 if __name__ == "__main__":
